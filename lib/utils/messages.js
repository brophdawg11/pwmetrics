--- conflicted
+++ resolved
@@ -13,7 +13,7 @@
 const yellowify = str => `${YELLOW}${str}${RESET}`;
 const boldify = str => `${BOLD}${str}${RESET}`;
 
-const getMessage = function (messageType, ...args) {
+const getMessage = function(messageType, ...args) {
   switch (messageType) {
     case 'NO_URL':
       return 'No url entered.';
@@ -34,19 +34,11 @@
     case 'NO_EXPECTATION_ERROR':
       return `Metric ${args[0]} has to have warn and error values`;
     case 'NO_EXPECTATIONS_FOUND':
-<<<<<<< HEAD
       return 'expectation flag set but no expectations found on config file';
     case 'NO_SHEET_TYPE':
       return `Sheet type ${args[0]} is not available.`;
     case 'NO_GOOGLE_SHEET_OPTIONS':
       return 'Some of options for submitting data to Google Sheets are absent';
-=======
-      return `expectation flag set but no expectations found on config file`;
-    case 'NO_SHEET_TYPE':
-      return `Sheet type ${args[0]} is not available.`;
-    case 'NO_GOOGLE_SHEET_OPTIONS':
-      return `Some of options for submitting data to Google Sheets are absent`;
->>>>>>> bf499587
     case 'NO_MESSAGE_PREFIX_TYPE':
       return `No matching message prefix: ${args[0]}`;
     case 'METRIC_IS_UNAVAILABLE':
@@ -65,19 +57,16 @@
       return 'Time to Interactive';
     case 'vc85':
       return 'Visually Complete 85%';
-<<<<<<< HEAD
-=======
     case 'SUCCESS_RUN':
       return `Run ${args[0] + 1} of ${args[1]} finished successfully`;
     case 'FAILED_RUN':
-      return `Unable to complete run ${args[0] + 1} of ${args[1]} due to ${args[2]}`
->>>>>>> bf499587
+      return `Unable to complete run ${args[0] + 1} of ${args[1]} due to ${args[2]}`;
     default:
       throw new Error(`No matching message ID: ${messageType}`);
   }
 };
 
-const getAssertionMessage = function (assertionLevel, messageType, expectedValue, actualValue) {
+const getAssertionMessage = function(assertionLevel, messageType, expectedValue, actualValue) {
   const message = getMessageWithPrefix(assertionLevel, messageType);
   const colorizer = assertionLevel === 'ERROR' ? redify : yellowify;
 
@@ -86,7 +75,7 @@
   return `${message} Expected ${expectedStr}, but found ${actualStr}.`;
 };
 
-const getMessageWithPrefix = function (assertionLevel, messageType, ...args) {
+const getMessageWithPrefix = function(assertionLevel, messageType, ...args) {
   let prefix;
   const message = getMessage(messageType, ...args);
 
