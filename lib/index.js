// Copyright 2016 Google Inc. All Rights Reserved.
// Licensed under the Apache License, Version 2.0. See LICENSE
'use strict';

const util = require('util');
const fs = require('fs');

const median = require('median');
const lighthouse = require('lighthouse');
const ChromeLauncher = require('lighthouse/lighthouse-cli/chrome-launcher');
const perfConfig = require('lighthouse/lighthouse-core/config/perf.json');

const Sheets = require('./sheets');
const Chart = require('./chart/chart');
const metrics = require('./metrics');
const expectations = require('./expectations');
const { getMessage, getMessageWithPrefix } = require('./utils/messages');

class PWMetrics {

  constructor(url, opts) {
    this.url = url;
    this.flags = opts.flags || {};
    this.flags.disableCpuThrottling = this.flags.disableCpuThrottling || false;
    this.runs = this.flags.runs || 1;
<<<<<<< HEAD
    this.sheets = opts.sheets;
    this.expectations = opts.expectations || false;
=======
    this.expectations = opts.expectations;
>>>>>>> 72b106d8

    if (this.flags.expectations) {
      if (this.expectations) {
        expectations.validateMetrics(this.expectations);
        expectations.normalizeMetrics(this.expectations);
      } else throw new Error(getMessageWithPrefix('ERROR', 'NO_EXPECTATIONS_FOUND'));
    }
  }

  start() {
    const results = new Array(parseInt(this.runs, 10)).fill(false);

    // do our runs in sequence
    const allDone = results.reduce((chain, run, index) => {
      return chain.then(_ => {
        return this.run().then(data => {
          results[index] = data;
        });
      });
    }, Promise.resolve());

    return allDone.then(_ => {
      const ret = { runs: results };
      if (this.runs > 1 && !this.flags.submit) {
        ret.median = this.findMedianRun(results);
        console.log(getMessage('MEDIAN_RUN'));
        this.displayOutput(ret.median);
      } else if (this.flags.submit) {
        const sheets = new Sheets(this.opts.sheets);
        return sheets.appendResults(ret.runs).then(_ => ret);
      }
      return ret;
    });
  }

  run() {
    return this.launchChrome()
      .then(() => this.recordLighthouseTrace())
      .then(data => {
        return this.launcher.kill().then(_ => data);
      });
  }

  launchChrome() {
    this.launcher = new (ChromeLauncher.ChromeLauncher || ChromeLauncher)();
    return this.launcher.isDebuggerReady()
      .catch(() => {
        console.log(getMessage('LAUNCHING_CHROME'));
        return this.launcher.run();
      });
  }

  recordLighthouseTrace() {
    const lhOpts = Object.assign({}, this.flags); // pass along all CLI flags
    return lighthouse(this.url, lhOpts, perfConfig)
      .then(res => metrics.prepareData(res))
      .then(data => {
        if (!this.flags.submit && this.runs <= 1) {
          this.displayOutput(data);
        }
        return data;
      });
  }

  displayOutput(data) {
    if (this.flags.output) {
      return data;
    } else {
      this.showChart(data);
      if (this.flags.expectations) {
        expectations.checkExpectations(data.timings, this.expectations);
      }
    }
    return data;
  }

  showChart(data) {
    // reverse to preserve the order, because cli-chart.
    let timings = data.timings;

    timings = timings.filter(r => {
      if (r.value === undefined) {
        console.error(getMessageWithPrefix('ERROR', 'METRIC_IS_UNAVAILABLE', r.title));
      }
      // don't chart hidden metrics, but include in json
      return !metrics.hiddenMetrics.includes(r.name);
    });

    const fullWidthInMs = Math.max.apply(Math, timings.map(result => result.value));
    const maxLabelWidth = Math.max.apply(Math, timings.map(result => result.title.length));

    const chartOps = {
      // 90% of terminal width to give some right margin
      width: process.stdout.columns * 0.9 - maxLabelWidth,
      xlabel: 'Time (ms) since navigation start',

      // nearest second
      maxBound: Math.ceil(fullWidthInMs / 1000) * 1000,
      xmax: fullWidthInMs,
      lmargin: maxLabelWidth + 1,

      // 2 rows per bar, horitzonal plot
      height: timings.length * 2,
      step: 2,
      direction: 'x'
    };

    const chart = new Chart(chartOps);
    timings.forEach(result => {
      chart.addBar({
        size: result.value,
        label: result.title,
        barLabel: `${Math.floor(result.value).toLocaleString()}`,
        color: result.color
      })
    });
    chart.draw();
    return data;
  }

  findMedianRun(results) {
    const ttiValues = results.map(r => r.timings.find(timing => timing.name === 'tti').value);
    const medianTTI = median(ttiValues);
    // in the case of duplicate runs having the exact same TTI, we naively pick the first
    const medianRun = results.find(result => result.timings.find(timing => {
      return timing.name === 'tti' && timing.value === medianTTI;
    }));
    return medianRun;
  }
}

module.exports = PWMetrics;<|MERGE_RESOLUTION|>--- conflicted
+++ resolved
@@ -23,12 +23,9 @@
     this.flags = opts.flags || {};
     this.flags.disableCpuThrottling = this.flags.disableCpuThrottling || false;
     this.runs = this.flags.runs || 1;
-<<<<<<< HEAD
     this.sheets = opts.sheets;
     this.expectations = opts.expectations || false;
-=======
-    this.expectations = opts.expectations;
->>>>>>> 72b106d8
+
 
     if (this.flags.expectations) {
       if (this.expectations) {
@@ -57,7 +54,7 @@
         console.log(getMessage('MEDIAN_RUN'));
         this.displayOutput(ret.median);
       } else if (this.flags.submit) {
-        const sheets = new Sheets(this.opts.sheets);
+        const sheets = new Sheets(this.sheets);
         return sheets.appendResults(ret.runs).then(_ => ret);
       }
       return ret;
