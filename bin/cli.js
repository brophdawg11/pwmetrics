#!/usr/bin/env node
// Copyright 2016 Google Inc. All Rights Reserved.
// Licensed under the Apache License, Version 2.0. See LICENSE

const PWMetrics = require('../lib/index');
const { getConfigFromFile } = require('../lib/utils/fs');
const { getMessageWithPrefix } = require('../lib/utils/messages');

const argv = process.argv.slice(2);

const flags = {};
argv
  .filter(f => f.startsWith('-'))
  .forEach(f => {
    var keyValue = f.split('=');
    const flagKey = keyValue[0].replace(/-*/, '');
    flags[flagKey] = keyValue[1] || true;
  });

const config = Object.assign({}, getConfigFromFile(flags.config), { flags: flags });

const url = config.url || argv.filter(f => !f.startsWith('-')).shift();

if (!url || flags.help) {
  if (!flags.help) console.error(getMessageWithPrefix('ERROR', 'NO_URL'));
  console.error('Usage:');
  console.error('    pwmetrics http://example.com/');
  console.error('    pwmetrics http://example.com/ --json  Reports json details to stdout.');
  console.error('    pwmetrics http://example.com/ --runs=n  Does n runs (eg. 3, 5), and reports the median run\'s numbers.');
  console.error('    pwmetrics --expectations  Expectations from metrics results. Useful for CI. Config required.');
  console.error('    pwmetrics --submit  Submit metric results into sheets. Config required.');
  console.error('    pwmetrics --config  Read config form file.');

  return;
}

<<<<<<< HEAD
const p = new PWMetrics(url, config);
Promise.resolve(p)
=======
const pwMetrics = new PWMetrics(url, flags);
pwMetrics.start()
>>>>>>> efb6b914
  .then(data => {
    if (flags.json) {
      data = JSON.stringify(data, null, 2) + '\n';
      data && process.stdout.write(data);
    }
    process.exit(0);
  })
  .catch(err => {
    console.error(err);
    return process.exit(1);
  });
<|MERGE_RESOLUTION|>--- conflicted
+++ resolved
@@ -34,13 +34,9 @@
   return;
 }
 
-<<<<<<< HEAD
-const p = new PWMetrics(url, config);
-Promise.resolve(p)
-=======
-const pwMetrics = new PWMetrics(url, flags);
+
+const pwMetrics = new PWMetrics(url, config);
 pwMetrics.start()
->>>>>>> efb6b914
   .then(data => {
     if (flags.json) {
       data = JSON.stringify(data, null, 2) + '\n';
