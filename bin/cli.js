#!/usr/bin/env node
// Copyright 2016 Google Inc. All Rights Reserved.
// Licensed under the Apache License, Version 2.0. See LICENSE

<<<<<<< HEAD
const PWMetrics = require('..');
const { getConfig } = require('../expectations');
const { getMessageWithPrefix } = require('../messages');
=======
const PWMetrics = require('../lib');
const {getConfig} = require('../lib/expectations');
const {getErrorMessage} = require('../lib/messages');
>>>>>>> b767eac0

const argv = process.argv.slice(2);

const flags = {};
argv
  .filter(f => f.startsWith('-'))
  .forEach(f => {
    var keyValue = f.split('=');
    const flagKey = keyValue[0].replace(/-*/, '');
    flags[flagKey] = keyValue[1] || true;
  });

let url;
if (flags.expectations) {
  const expectationsConfig = getConfig(flags.expectations);
  url = expectationsConfig.url;
  flags.metrics = expectationsConfig.metrics;
} else {
  url = argv.filter(f => !f.startsWith('-')).shift();
}

if (!url || flags.help) {
  if (!flags.help) console.error(getMessageWithPrefix('ERROR', 'NO_URL'));
  console.error('Usage:');
  console.error('    pwmetrics http://example.com/');
  console.error('    pwmetrics http://example.com/ --json  Reports json details to stdout.');
  console.error('    pwmetrics http://example.com/ --runs=n  Does n runs (eg. 3, 5), and reports the median run\'s numbers.');
  console.error('    pwmetrics --expectations  Expectations from metrics results. Useful for CI.');
  return;
}

const p = new PWMetrics(url, flags);
Promise.resolve(p)
  .then(data => {
    if (flags.json) {
      data = JSON.stringify(data, null, 2) + '\n';
      data && process.stdout.write(data);
    }
    process.exit(0);
  })
  .catch(err => {
    console.error(err);
    return process.exit(1);
  });
<|MERGE_RESOLUTION|>--- conflicted
+++ resolved
@@ -2,15 +2,9 @@
 // Copyright 2016 Google Inc. All Rights Reserved.
 // Licensed under the Apache License, Version 2.0. See LICENSE
 
-<<<<<<< HEAD
-const PWMetrics = require('..');
-const { getConfig } = require('../expectations');
-const { getMessageWithPrefix } = require('../messages');
-=======
 const PWMetrics = require('../lib');
-const {getConfig} = require('../lib/expectations');
-const {getErrorMessage} = require('../lib/messages');
->>>>>>> b767eac0
+const { getConfig } = require('../lib/expectations');
+const { getMessageWithPrefix } = require('../lib/messages');
 
 const argv = process.argv.slice(2);
 
