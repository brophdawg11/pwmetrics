--- conflicted
+++ resolved
@@ -170,7 +170,6 @@
 pwmetrics --submit
 ```
 
-<<<<<<< HEAD
 `package.json`
 ```json
 ...
@@ -214,10 +213,7 @@
 }
 ```
 
-#### Available metrcis:
-=======
 #### Available metrics: 
->>>>>>> 10751d3c
 
  - `ttfcp` - First Contentful Paint
  - `ttfmp` - First Meaningful Paint
@@ -227,15 +223,12 @@
  - `tti` - Time to Interactive
  - `vc85` - Visually Complete 85%
 
-<<<<<<< HEAD
-=======
 
 ### Default Lighthouse options
 
  - `disableCpuThrottling` is set `false` by default. It means that CPU throttling `5x` is enabled. To turn it off, run `pwmetrcis http:example.com --disableCpuThrottling`
 
 
->>>>>>> 10751d3c
 ### API
 
 ```js
