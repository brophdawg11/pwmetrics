

# pwmetrics

> Progressive web metrics at your fingertipz. 💅

CLI tool and lib to gather performance metrics via [Lighthouse](https://github.com/GoogleChrome/lighthouse/). _IN BETA_.

![image](https://cloud.githubusercontent.com/assets/39191/19417867/7aead922-93af-11e6-88ec-917dad6e89d2.png)

 Documentation on these metrics in the works. If you hit bugs in the metrics collection, report at [Lighthouse issues](https://github.com/GoogleChrome/lighthouse/issues).

### Install [![NPM pwmetrics package](https://img.shields.io/npm/v/pwmetrics.svg)](https://npmjs.org/package/pwmetrics)
```sh
$ npm install --global pwmetrics
# or
$ npm install --save pwmetrics
```


### CLI Usage

```sh
# --runs=n     Does n runs (eg. 3, 5), and reports the median run's numbers.
#              Median run selected by run with the median TTI.
pwmetrics http://example.com/ --runs=3

<<<<<<< HEAD
# --submit     Submits results to a google spreadsheet (requires some setup)
pwmetrics http://goat.com --submit
=======
>>>>>>> efb6b914

# --json       Reports json details to stdout.
pwmetrics --json http://example.com/

# returns...
# {runs: [{
#   "timings": [
#     {
#       "name": "First Contentful Paint",
#       "value": 289.642
#     },
#     {
#       "name": "First Meaningful Paint",
#       "value": 289.6
#     },
#     ...

<<<<<<< HEAD
# --config        Defines configurations.

pwmetrics --config
# uses configurations from packages.json

pwmetrics --config=your-own-file.js
# uses path to your own file

# Useful for CI
# --expectations       Expectations from metrics results. Compares Lighthouse metrics with set expectations. Requires config.
=======

# Useful for CI
# --expectations       Expectations from metrics results. Compares Lighthouse metrics with set expectations.
>>>>>>> efb6b914

pwmetrics --expectations
# uses configurations from packages.json

<<<<<<< HEAD
pwmetrics --expectations --config=your-own-file.js
# uses path to your own file

# Usefull for analytics
# --submit       Flag which allow submit results to sheets. Right now it's just [Google Sheets](https://www.google.com/sheets/about/).

pwmetrics --submit
# uses configurations from packages.json

pwmetrics --submit --config=your-own-file.js
# uses path to your own file

```

### Defining config

```sh
# run pwmetrics with config in package.json
pwmetrics --config
```

`package.json`
```json
...
  "pwmetrics": {
    "url": "http://example.com/",
    "sheets": {
      // sheets configurations
    },
    "expectations": {
      // expectations configurations
    }
  }
...
```

```sh
# run pwmetrics with config in your-own-file.js
pwmetrics --config=your-own-file.js
```

`your-own-file.js`

```js
module.exports = {
  "url": "http://example.com/",
  "sheets": {
    // sheets configurations
  },
  "expectations": {
    // expectations configurations
  }
}
=======
pwmetrics --expectations=your-own-file.js
# uses path to your own file

>>>>>>> efb6b914
```

### Defining expectations

```sh
# run pwmetrics with config in package.json
pwmetrics --expectations
```

`package.json`
```json
...
  "pwmetrics": {
    "url": "http://example.com/",
    "expectations": {
      "metrics": {
        "ttfmp": {
          "warn": ">=3000",
          "error": ">=5000"
        },
        "psi": {
          "warn": ">=1500",
          "error": ">=3200"
        }
      }
    }
  }
...
```


```sh
# run pwmetrics with config in your-own-file.js
pwmetrics --expectations --config=your-own-file.js
```

`your-own-file.js`
```js
module.exports = {
  url: 'http://example.com/',
  expectations: {
    metrics: {
      ttfmp: {
        warn: '>=3000',
        error: '>=5000'
      },
      psi: {
        warn: '>=1500',
        error: '>=3200'
      }
    }
  }
}

```

<<<<<<< HEAD
### Defining submit

```sh
# run pwmetrics with config in package.json
pwmetrics --submit
```

`package.json`
```json
...
  "pwmetrics": {
    url: 'http://example.com/',
    sheets: {
      type: 'GOOGLE_SHEETS', // sheets service type. Available types: GOOGLE_SHEETS
      options: {
        spreadsheetId: 'sheet-id',
        tableName: 'my-sheeet-table-name',
        clientSecret: {
          // Data object. Can be get by (using everything in step 1 here)[https://developers.google.com/sheets/api/quickstart/nodejs#step_1_turn_on_the_api_name]  
        }
      }
    }
  }
...
```


```sh
# run pwmetrics with config in your-own-file.js
pwmetrics --expectations --config=your-own-file.js
```

`your-own-file.js`
```js
module.exports = {
  url: 'http://example.com/',
  sheets: {
    type: 'GOOGLE_SHEETS', // sheets service type. Available types: GOOGLE_SHEETS
    options: {
      spreadsheetId: 'sheet-id',
      tableName: 'my-sheeet-table-name',
      clientSecret: {
        // Data object. Can be get by (using everything in step 1 here)[https://developers.google.com/sheets/api/quickstart/nodejs#step_1_turn_on_the_api_name]  
      }
    }
  }
}

```
=======
#### Available metrcis: 

 - `ttfcp` - First Contentful Paint
 - `ttfmp` - First Meaningful Paint
 - `psi` - Perceptual Speed Index
 - `fv` - First Visual Change
 - `vc` - Visually Complete 100%
 - `tti` - Time to Interactive
 - `vc85` - Visually Complete 85%

>>>>>>> efb6b914


### API

```js
const PWMetrics = require('pwmetrics');

const pwMetrics = new PWMetrics('http://example.com/', opts);
pwMetrics.start(); // returns Promise
```


### License

Apache 2.0. Google Inc.<|MERGE_RESOLUTION|>--- conflicted
+++ resolved
@@ -25,11 +25,8 @@
 #              Median run selected by run with the median TTI.
 pwmetrics http://example.com/ --runs=3
 
-<<<<<<< HEAD
 # --submit     Submits results to a google spreadsheet (requires some setup)
 pwmetrics http://goat.com --submit
-=======
->>>>>>> efb6b914
 
 # --json       Reports json details to stdout.
 pwmetrics --json http://example.com/
@@ -47,38 +44,24 @@
 #     },
 #     ...
 
-<<<<<<< HEAD
-# --config        Defines configurations.
-
+
+# --config        Provide configuration. See _Defining config_ below.
+pwmetrics --config=your-own-file.js
 pwmetrics --config
-# uses configurations from packages.json
-
-pwmetrics --config=your-own-file.js
-# uses path to your own file
-
-# Useful for CI
-# --expectations       Expectations from metrics results. Compares Lighthouse metrics with set expectations. Requires config.
-=======
-
-# Useful for CI
-# --expectations       Expectations from metrics results. Compares Lighthouse metrics with set expectations.
->>>>>>> efb6b914
-
+
+
+##
+## CLI options useful for CI
+##
+
+# --expectations  Assert metrics results against provides values. See _Defining expectations_ below.
+pwmetrics --expectations=your-own-file.js
 pwmetrics --expectations
-# uses configurations from packages.json
-
-<<<<<<< HEAD
-pwmetrics --expectations --config=your-own-file.js
-# uses path to your own file
-
-# Usefull for analytics
-# --submit       Flag which allow submit results to sheets. Right now it's just [Google Sheets](https://www.google.com/sheets/about/).
-
+
+
+# --submit       Submit results to [Google Sheets](https://www.google.com/sheets/about/). See _Defining submit_ below.
 pwmetrics --submit
-# uses configurations from packages.json
-
-pwmetrics --submit --config=your-own-file.js
-# uses path to your own file
+
 
 ```
 
@@ -121,11 +104,6 @@
     // expectations configurations
   }
 }
-=======
-pwmetrics --expectations=your-own-file.js
-# uses path to your own file
-
->>>>>>> efb6b914
 ```
 
 ### Defining expectations
@@ -179,10 +157,8 @@
     }
   }
 }
-
-```
-
-<<<<<<< HEAD
+```
+
 ### Defining submit
 
 ```sh
@@ -201,7 +177,7 @@
         spreadsheetId: 'sheet-id',
         tableName: 'my-sheeet-table-name',
         clientSecret: {
-          // Data object. Can be get by (using everything in step 1 here)[https://developers.google.com/sheets/api/quickstart/nodejs#step_1_turn_on_the_api_name]  
+          // Data object. Can be get by (using everything in step 1 here)[https://developers.google.com/sheets/api/quickstart/nodejs#step_1_turn_on_the_api_name]
         }
       }
     }
@@ -212,7 +188,7 @@
 
 ```sh
 # run pwmetrics with config in your-own-file.js
-pwmetrics --expectations --config=your-own-file.js
+pwmetrics --submit=your-own-file.js
 ```
 
 `your-own-file.js`
@@ -225,15 +201,15 @@
       spreadsheetId: 'sheet-id',
       tableName: 'my-sheeet-table-name',
       clientSecret: {
-        // Data object. Can be get by (using everything in step 1 here)[https://developers.google.com/sheets/api/quickstart/nodejs#step_1_turn_on_the_api_name]  
+        // Follow step 1 of https://developers.google.com/sheets/api/quickstart/nodejs#step_1_turn_on_the_api_name
+        // Then paste resulting JSON payload as this clientSecret value
       }
     }
   }
 }
-
-```
-=======
-#### Available metrcis: 
+```
+
+#### Available metrcis:
 
  - `ttfcp` - First Contentful Paint
  - `ttfmp` - First Meaningful Paint
@@ -243,9 +219,6 @@
  - `tti` - Time to Interactive
  - `vc85` - Visually Complete 85%
 
->>>>>>> efb6b914
-
-
 ### API
 
 ```js
