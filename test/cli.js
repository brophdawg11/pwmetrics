--- conflicted
+++ resolved
@@ -5,20 +5,13 @@
 const childProcess = require('child_process');
 const expect = require('chai').expect;
 
-<<<<<<< HEAD
 describe('CLI', function() {
   describe('url', () => {
-=======
-describe('CLI', function () {
-
-  describe('url', () => { 
-
->>>>>>> a0decae6
     it('should throw error if a url is not provided by cli', () => {
       try {
         childProcess.execSync('node bin/cli.js');
       } catch (e) {
-        expect(e.message).to.contain("No url entered..");
+        expect(e.message).to.contain('No url entered..');
       }
     });
 
@@ -26,7 +19,7 @@
       try {
         childProcess.execSync('node bin/cli.js --config=./test/fixtures/empty-config.js');
       } catch (e) {
-        expect(e.message).to.contain("No url entered..");
+        expect(e.message).to.contain('No url entered..');
       }
     });
   });
